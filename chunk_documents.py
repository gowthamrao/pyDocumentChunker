--- conflicted
+++ resolved
@@ -1,259 +1,255 @@
-import argparse
-import glob
-import json
-import os
-import re
-import uuid
-from typing import Dict, Iterator, List
-
-# For robust sentence tokenization
-import nltk
-
-# --- NLTK Setup ---
-# Download the 'punkt' tokenizer data if not already present.
-# This is a one-time setup.
-try:
-    nltk.data.find("tokenizers/punkt")
-except nltk.downloader.DownloadError:
-    print("Downloading nltk 'punkt' model...")
-    nltk.download("punkt")
-    print("Download complete.")
-
-
-def chunk_text_by_sentences(
-    text: str, max_chunk_words: int, overlap_sentences: int
-) -> List[str]:
-    """
-    Splits a long text into semantically meaningful chunks based on sentences.
-
-    Args:
-        text: The text to be chunked.
-        max_chunk_words: The approximate maximum number of words for each chunk.
-        overlap_sentences: The number of sentences to overlap between consecutive chunks.
-
-    Returns:
-        A list of text chunks.
-    """
-    if not text:
-        return []
-
-    # 1. Split the text into sentences
-    sentences = nltk.sent_tokenize(text)
-
-    # 2. Group sentences into chunks
-    chunks = []
-    current_chunk_sentences: List[str] = []
-    current_word_count = 0
-
-    for sentence in sentences:
-        sentence_word_count = len(sentence.split())
-
-        # If adding the next sentence exceeds the max word count, finalize the current chunk
-        if (
-            current_word_count + sentence_word_count > max_chunk_words
-            and current_chunk_sentences
-        ):
-            chunks.append(" ".join(current_chunk_sentences))
-
-            # Start the next chunk with an overlap
-            num_overlap = min(len(current_chunk_sentences), overlap_sentences)
-            current_chunk_sentences = current_chunk_sentences[-num_overlap:]
-            current_word_count = sum(len(s.split()) for s in current_chunk_sentences)
-        
-        current_chunk_sentences.append(sentence)
-        current_word_count += sentence_word_count
-
-    # Add the last remaining chunk
-    if current_chunk_sentences:
-        chunks.append(" ".join(current_chunk_sentences))
-
-    return chunks
-
-
-def chunk_by_section(
-    content: str, max_chunk_words: int, file_path: str, overlap_sentences: int
-) -> Iterator[Dict]:
-    """
-    Splits a Markdown document by sections, then further chunks long sections/paragraphs
-    by sentences while maintaining sentence integrity.
-
-    Args:
-        content: The full string content of the Markdown file.
-        max_chunk_words: The maximum number of words for a chunk.
-        file_path: The original file path, used for metadata.
-        overlap_sentences: The number of sentences for overlap in long text blocks.
-
-    Yields:
-        A dictionary for each chunk with its text and metadata.
-    """
-    # Regex to split by Markdown headers (## or #).
-    sections = re.split(r"(?=^##? )", content, flags=re.MULTILINE)
-
-    def create_chunk_object(text: str, section_header: str) -> Dict:
-        """Helper to create the final chunk dictionary with a UUID."""
-        return {
-            "text": text,
-            "metadata": {
-                "chunk_id": str(uuid.uuid4()),
-                "original_filename": os.path.basename(file_path),
-                "section_header": section_header,
-            },
-        }
-
-    # Handle preamble (text before the first header)
-    if sections and not sections[0].strip().startswith("#"):
-        preamble = sections.pop(0).strip()
-        if preamble:
-            if len(preamble.split()) > max_chunk_words:
-                for i, sentence_chunk in enumerate(
-                    chunk_text_by_sentences(
-                        preamble, max_chunk_words, overlap_sentences
-                    )
-                ):
-                    yield create_chunk_object(
-                        sentence_chunk, f"Preamble (Part {i+1})"
-                    )
-            else:
-                yield create_chunk_object(preamble, "Preamble")
-
-    # Process the remaining sections
-    for section in sections:
-        section = section.strip()
-        if not section:
-            continue
-
-        try:
-            header_line, body = section.split("\n", 1)
-            header = header_line.strip()
-            body = body.strip()
-        except ValueError:
-            header = section.strip()
-            body = ""
-
-        if not body:
-            continue
-
-        if len(body.split()) <= max_chunk_words:
-            yield create_chunk_object(body, header)
-        else:
-            # If the section is long, split into paragraphs first
-            paragraphs = body.split("\n\n")
-            for i, para in enumerate(paragraphs):
-                para = para.strip()
-                if not para:
-                    continue
-
-                if len(para.split()) > max_chunk_words:
-                    # If a paragraph is still too long, chunk it by sentences
-                    for j, sentence_chunk in enumerate(
-                        chunk_text_by_sentences(
-                            para, max_chunk_words, overlap_sentences
-                        )
-                    ):
-                        yield create_chunk_object(
-                            sentence_chunk,
-                            f"{header} (Paragraph {i+1}, Part {j+1})",
-                        )
-                else:
-                    yield create_chunk_object(
-                        para, f"{header} (Paragraph {i+1})"
-                    )
-
-
-def process_documents(
-    input_dir: str, output_file: str, max_chunk_words: int, overlap_sentences: int
-) -> None:
-    """
-    Processes all Markdown files in a directory, chunks them, and saves to a JSONL file.
-    Adds per-document chunk indexing to the metadata.
-    """
-    md_files = glob.glob(os.path.join(input_dir, "*.md"))
-    print(f"Found {len(md_files)} Markdown files to process.")
-
-    comment_pattern = re.compile(r"^# Parsed Document:.*\n?", flags=re.MULTILINE)
-
-    with open(output_file, "w", encoding="utf-8") as f_out:
-        for file_path in md_files:
-            print(f"Processing {file_path}...")
-            try:
-<<<<<<< HEAD
-                # Generate a single, unique ID for the entire document
-                document_uuid = str(uuid.uuid4())
-                
-=======
->>>>>>> 3652427e
-                with open(file_path, "r", encoding="utf-8") as f_in:
-                    content = f_in.read()
-
-                content_cleaned = comment_pattern.sub("", content)
-
-                # --- MODIFICATION START ---
-                # Step 1: Generate all chunks for the current file and store them in a list.
-                chunks_for_file = list(
-                    chunk_by_section(
-                        content_cleaned, max_chunk_words, file_path, overlap_sentences
-                    )
-                )
-                
-                # Step 2: Get the total number of chunks for this document.
-                total_chunks = len(chunks_for_file)
-
-                # Step 3: Iterate through the collected chunks to add new metadata and write to file.
-                for i, chunk in enumerate(chunks_for_file):
-<<<<<<< HEAD
-                    chunk["metadata"]["document_id"] = document_uuid
-                    
-=======
->>>>>>> 3652427e
-                    # Add the new metadata fields
-                    chunk["metadata"]["chunk_index"] = i
-                    chunk["metadata"]["total_chunks_in_doc"] = total_chunks
-                    
-                    f_out.write(json.dumps(chunk) + "\n")
-                # --- MODIFICATION END ---
-                    
-            except Exception as e:
-                print(f"Error processing file {file_path}: {e}")
-
-    print(f"Chunking complete. Output saved to {output_file}")
-
-
-def main():
-    """Main function to parse command-line arguments and start the chunking process."""
-    parser = argparse.ArgumentParser(
-        description="Chunk scientific articles in Markdown format using a sentence-aware strategy."
-    )
-    parser.add_argument(
-        "--input_dir",
-        type=str,
-        required=True,
-        help="The directory containing the Markdown files (.md) to be chunked.",
-    )
-    parser.add_argument(
-        "--output_file",
-        type=str,
-        default="chunks_final.jsonl",
-        help="The path to the output JSONL file. Defaults to 'chunks_final.jsonl'.",
-    )
-    parser.add_argument(
-        "--max_chunk_words",
-        type=int,
-        default=384,  # A common token size for embedding models is 512, this is a safe word count
-        help="The target maximum number of words for a chunk. Defaults to 384.",
-    )
-    parser.add_argument(
-        "--overlap_sentences",
-        type=int,
-        default=2,
-        help="The number of sentences to overlap between chunks. Defaults to 2.",
-    )
-
-    args = parser.parse_args()
-
-    process_documents(
-        args.input_dir, args.output_file, args.max_chunk_words, args.overlap_sentences
-    )
-
-
-if __name__ == "__main__":
-    main()
+import argparse
+import glob
+import json
+import os
+import re
+import uuid
+from typing import Dict, Iterator, List
+
+# For robust sentence tokenization
+import nltk
+
+# --- NLTK Setup ---
+# Download the 'punkt' tokenizer data if not already present.
+# This is a one-time setup.
+try:
+    nltk.data.find("tokenizers/punkt")
+except nltk.downloader.DownloadError:
+    print("Downloading nltk 'punkt' model...")
+    nltk.download("punkt")
+    print("Download complete.")
+
+
+def chunk_text_by_sentences(
+    text: str, max_chunk_words: int, overlap_sentences: int
+) -> List[str]:
+    """
+    Splits a long text into semantically meaningful chunks based on sentences.
+
+    Args:
+        text: The text to be chunked.
+        max_chunk_words: The approximate maximum number of words for each chunk.
+        overlap_sentences: The number of sentences to overlap between consecutive chunks.
+
+    Returns:
+        A list of text chunks.
+    """
+    if not text:
+        return []
+
+    # 1. Split the text into sentences
+    sentences = nltk.sent_tokenize(text)
+
+    # 2. Group sentences into chunks
+    chunks = []
+    current_chunk_sentences: List[str] = []
+    current_word_count = 0
+
+    for sentence in sentences:
+        sentence_word_count = len(sentence.split())
+
+        # If adding the next sentence exceeds the max word count, finalize the current chunk
+        if (
+            current_word_count + sentence_word_count > max_chunk_words
+            and current_chunk_sentences
+        ):
+            chunks.append(" ".join(current_chunk_sentences))
+
+            # Start the next chunk with an overlap
+            num_overlap = min(len(current_chunk_sentences), overlap_sentences)
+            current_chunk_sentences = current_chunk_sentences[-num_overlap:]
+            current_word_count = sum(len(s.split()) for s in current_chunk_sentences)
+        
+        current_chunk_sentences.append(sentence)
+        current_word_count += sentence_word_count
+
+    # Add the last remaining chunk
+    if current_chunk_sentences:
+        chunks.append(" ".join(current_chunk_sentences))
+
+    return chunks
+
+
+def chunk_by_section(
+    content: str, max_chunk_words: int, file_path: str, overlap_sentences: int
+) -> Iterator[Dict]:
+    """
+    Splits a Markdown document by sections, then further chunks long sections/paragraphs
+    by sentences while maintaining sentence integrity.
+
+    Args:
+        content: The full string content of the Markdown file.
+        max_chunk_words: The maximum number of words for a chunk.
+        file_path: The original file path, used for metadata.
+        overlap_sentences: The number of sentences for overlap in long text blocks.
+
+    Yields:
+        A dictionary for each chunk with its text and metadata.
+    """
+    # Regex to split by Markdown headers (## or #).
+    sections = re.split(r"(?=^##? )", content, flags=re.MULTILINE)
+
+    def create_chunk_object(text: str, section_header: str) -> Dict:
+        """Helper to create the final chunk dictionary with a UUID."""
+        return {
+            "text": text,
+            "metadata": {
+                "chunk_id": str(uuid.uuid4()),
+                "original_filename": os.path.basename(file_path),
+                "section_header": section_header,
+            },
+        }
+
+    # Handle preamble (text before the first header)
+    if sections and not sections[0].strip().startswith("#"):
+        preamble = sections.pop(0).strip()
+        if preamble:
+            if len(preamble.split()) > max_chunk_words:
+                for i, sentence_chunk in enumerate(
+                    chunk_text_by_sentences(
+                        preamble, max_chunk_words, overlap_sentences
+                    )
+                ):
+                    yield create_chunk_object(
+                        sentence_chunk, f"Preamble (Part {i+1})"
+                    )
+            else:
+                yield create_chunk_object(preamble, "Preamble")
+
+    # Process the remaining sections
+    for section in sections:
+        section = section.strip()
+        if not section:
+            continue
+
+        try:
+            header_line, body = section.split("\n", 1)
+            header = header_line.strip()
+            body = body.strip()
+        except ValueError:
+            header = section.strip()
+            body = ""
+
+        if not body:
+            continue
+
+        if len(body.split()) <= max_chunk_words:
+            yield create_chunk_object(body, header)
+        else:
+            # If the section is long, split into paragraphs first
+            paragraphs = body.split("\n\n")
+            for i, para in enumerate(paragraphs):
+                para = para.strip()
+                if not para:
+                    continue
+
+                if len(para.split()) > max_chunk_words:
+                    # If a paragraph is still too long, chunk it by sentences
+                    for j, sentence_chunk in enumerate(
+                        chunk_text_by_sentences(
+                            para, max_chunk_words, overlap_sentences
+                        )
+                    ):
+                        yield create_chunk_object(
+                            sentence_chunk,
+                            f"{header} (Paragraph {i+1}, Part {j+1})",
+                        )
+                else:
+                    yield create_chunk_object(
+                        para, f"{header} (Paragraph {i+1})"
+                    )
+
+
+def process_documents(
+    input_dir: str, output_file: str, max_chunk_words: int, overlap_sentences: int
+) -> None:
+    """
+    Processes all Markdown files in a directory, chunks them, and saves to a JSONL file.
+    Adds per-document chunk indexing to the metadata.
+    """
+    md_files = glob.glob(os.path.join(input_dir, "*.md"))
+    print(f"Found {len(md_files)} Markdown files to process.")
+
+    comment_pattern = re.compile(r"^# Parsed Document:.*\n?", flags=re.MULTILINE)
+
+    with open(output_file, "w", encoding="utf-8") as f_out:
+        for file_path in md_files:
+            print(f"Processing {file_path}...")
+            try:
+                # Generate a single, unique ID for the entire document
+                document_uuid = str(uuid.uuid4())
+                
+                with open(file_path, "r", encoding="utf-8") as f_in:
+                    content = f_in.read()
+
+                content_cleaned = comment_pattern.sub("", content)
+
+                # --- MODIFICATION START ---
+                # Step 1: Generate all chunks for the current file and store them in a list.
+                chunks_for_file = list(
+                    chunk_by_section(
+                        content_cleaned, max_chunk_words, file_path, overlap_sentences
+                    )
+                )
+                
+                # Step 2: Get the total number of chunks for this document.
+                total_chunks = len(chunks_for_file)
+
+                # Step 3: Iterate through the collected chunks to add new metadata and write to file.
+                for i, chunk in enumerate(chunks_for_file):
+
+                    chunk["metadata"]["document_id"] = document_uuid
+                    
+
+                    # Add the new metadata fields
+                    chunk["metadata"]["chunk_index"] = i
+                    chunk["metadata"]["total_chunks_in_doc"] = total_chunks
+                    
+                    f_out.write(json.dumps(chunk) + "\n")
+                # --- MODIFICATION END ---
+                    
+            except Exception as e:
+                print(f"Error processing file {file_path}: {e}")
+
+    print(f"Chunking complete. Output saved to {output_file}")
+
+
+def main():
+    """Main function to parse command-line arguments and start the chunking process."""
+    parser = argparse.ArgumentParser(
+        description="Chunk scientific articles in Markdown format using a sentence-aware strategy."
+    )
+    parser.add_argument(
+        "--input_dir",
+        type=str,
+        required=True,
+        help="The directory containing the Markdown files (.md) to be chunked.",
+    )
+    parser.add_argument(
+        "--output_file",
+        type=str,
+        default="chunks_final.jsonl",
+        help="The path to the output JSONL file. Defaults to 'chunks_final.jsonl'.",
+    )
+    parser.add_argument(
+        "--max_chunk_words",
+        type=int,
+        default=384,  # A common token size for embedding models is 512, this is a safe word count
+        help="The target maximum number of words for a chunk. Defaults to 384.",
+    )
+    parser.add_argument(
+        "--overlap_sentences",
+        type=int,
+        default=2,
+        help="The number of sentences to overlap between chunks. Defaults to 2.",
+    )
+
+    args = parser.parse_args()
+
+    process_documents(
+        args.input_dir, args.output_file, args.max_chunk_words, args.overlap_sentences
+    )
+
+
+if __name__ == "__main__":
+    main()